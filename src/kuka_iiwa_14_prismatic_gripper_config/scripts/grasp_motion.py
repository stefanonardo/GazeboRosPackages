--- conflicted
+++ resolved
@@ -94,15 +94,6 @@
         updateObjectVelAndPose(camera)
 
 
-def updateTargetPose(camera):
-    global camImageNum
-    if camImageNum < 5:
-        camImageNum += 1
-    else:
-        camImageNum = 0
-        updateObjectVelAndPose(camera)
-
-
 def createPoseFromJSONObj(posejsonobj):
     """Create Pose object from JSON"""
     return Pose(position=Point(x=posejsonobj["position"]["x"], y=posejsonobj["position"]["y"], z=posejsonobj["position"]["z"]),
@@ -121,14 +112,6 @@
     """
     global execTime
     with targetPoseLock:
-<<<<<<< HEAD
-        exec_traj = iiwa_group.plan(targetPose)
-
-    if len(exec_traj.joint_trajectory.points) > 0:
-        exec_traj = adjustSpeed(exec_traj, exec_traj.joint_trajectory.points[-1].time_from_start / execTime)
-        iiwa_group.execute(exec_traj)
-        grasp_group.go(close_gripper_target)
-=======
         targetPose = computeTargetPose()
         curTargetPose = copy.deepcopy(targetPose)
 
@@ -171,7 +154,6 @@
         iiwa_group.execute(exec_traj)
         close_traj = adjustSpeed(grasp_group.plan(close_gripper_target), speed)
         grasp_group.execute(close_traj)
->>>>>>> 0d0a5795
         return_traj = adjustSpeed(iiwa_group.plan(upJointState), return_speed)
         grasp_group.execute(return_traj)
         grasp_group.go(open_gripper_target)
